--- conflicted
+++ resolved
@@ -82,11 +82,8 @@
 import org.apache.nifi.controller.label.Label;
 import org.apache.nifi.controller.leader.election.LeaderElectionManager;
 import org.apache.nifi.controller.queue.ListFlowFileStatus;
-<<<<<<< HEAD
 import org.apache.nifi.controller.repository.FlowFileEvent;
 import org.apache.nifi.controller.repository.FlowFileEventRepository;
-=======
->>>>>>> 5bd46fd5
 import org.apache.nifi.controller.repository.claim.ContentDirection;
 import org.apache.nifi.controller.service.ControllerServiceNode;
 import org.apache.nifi.controller.service.ControllerServiceReference;
@@ -158,6 +155,7 @@
 import org.apache.nifi.util.BundleUtils;
 import org.apache.nifi.util.FlowDifferenceFilters;
 import org.apache.nifi.util.NiFiProperties;
+import org.apache.nifi.util.StringUtils;
 import org.apache.nifi.web.api.dto.AccessPolicyDTO;
 import org.apache.nifi.web.api.dto.AccessPolicySummaryDTO;
 import org.apache.nifi.web.api.dto.AffectedComponentDTO;
@@ -942,8 +940,8 @@
 
         final Map<String, String> variableMap = new HashMap<>();
         variableRegistryDto.getVariables().stream() // have to use forEach here instead of using Collectors.toMap because value may be null
-                .map(VariableEntity::getVariable)
-                .forEach(var -> variableMap.put(var.getName(), var.getValue()));
+            .map(VariableEntity::getVariable)
+            .forEach(var -> variableMap.put(var.getName(), var.getValue()));
 
         final Set<AffectedComponentDTO> affectedComponentDtos = new HashSet<>();
 
@@ -1016,9 +1014,9 @@
     public VariableRegistryEntity updateVariableRegistry(Revision revision, VariableRegistryDTO variableRegistryDto) {
         final ProcessGroup processGroupNode = processGroupDAO.getProcessGroup(variableRegistryDto.getProcessGroupId());
         final RevisionUpdate<VariableRegistryDTO> snapshot = updateComponent(revision,
-                processGroupNode,
-                () -> processGroupDAO.updateVariableRegistry(variableRegistryDto),
-                processGroup -> dtoFactory.createVariableRegistryDto(processGroup, revisionManager));
+            processGroupNode,
+            () -> processGroupDAO.updateVariableRegistry(variableRegistryDto),
+            processGroup -> dtoFactory.createVariableRegistryDto(processGroup, revisionManager));
 
         final PermissionsDTO permissions = dtoFactory.createPermissionsDto(processGroupNode);
         final RevisionDTO updatedRevision = dtoFactory.createRevisionDTO(snapshot.getLastModification());
@@ -1039,9 +1037,9 @@
         // get the component, ensure we have access to it, and perform the update request
         final ParameterContext parameterContext = parameterContextDAO.getParameterContext(parameterContextDto.getId());
         final RevisionUpdate<ParameterContextDTO> snapshot = updateComponent(revision,
-                parameterContext,
-                () -> parameterContextDAO.updateParameterContext(parameterContextDto),
-                context -> dtoFactory.createParameterContextDto(context, revisionManager));
+            parameterContext,
+            () -> parameterContextDAO.updateParameterContext(parameterContextDto),
+            context -> dtoFactory.createParameterContextDto(context, revisionManager));
 
         final PermissionsDTO permissions = dtoFactory.createPermissionsDto(parameterContext);
         final RevisionDTO revisionDto = dtoFactory.createRevisionDTO(snapshot.getLastModification());
@@ -1060,8 +1058,8 @@
         final NiFiUser user = NiFiUserUtils.getNiFiUser();
 
         final Set<ParameterContextEntity> entities = parameterContextDAO.getParameterContexts().stream()
-                .map(context -> createParameterContextEntity(context, user))
-                .collect(Collectors.toSet());
+            .map(context -> createParameterContextEntity(context, user))
+            .collect(Collectors.toSet());
 
         return entities;
     }
@@ -1069,9 +1067,9 @@
     @Override
     public ParameterContext getParameterContextByName(final String parameterContextName, final NiFiUser user) {
         final ParameterContext parameterContext = parameterContextDAO.getParameterContexts().stream()
-                .filter(context -> context.getName().equals(parameterContextName))
-                .findAny()
-                .orElse(null);
+            .filter(context -> context.getName().equals(parameterContextName))
+            .findAny()
+            .orElse(null);
 
         if (parameterContext == null) {
             return null;
@@ -1104,9 +1102,9 @@
         final ParameterContext updatedParameterContext = new StandardParameterContext(parameterContext.getIdentifier(), parameterContext.getName(), ParameterReferenceManager.EMPTY, null);
         final Map<String, Parameter> parameters = new HashMap<>();
         parameterContextDto.getParameters().stream()
-                .map(ParameterEntity::getParameter)
-                .map(this::createParameter)
-                .forEach(param -> parameters.put(param.getDescriptor().getName(), param));
+            .map(ParameterEntity::getParameter)
+            .map(this::createParameter)
+            .forEach(param -> parameters.put(param.getDescriptor().getName(), param));
         updatedParameterContext.setParameters(parameters);
 
         final List<ComponentValidationResultEntity> validationResults = new ArrayList<>();
@@ -1151,10 +1149,10 @@
         }
 
         final ParameterDescriptor descriptor = new ParameterDescriptor.Builder()
-                .name(dto.getName())
-                .description(dto.getDescription())
-                .sensitive(Boolean.TRUE.equals(dto.getSensitive()))
-                .build();
+            .name(dto.getName())
+            .description(dto.getDescription())
+            .sensitive(Boolean.TRUE.equals(dto.getSensitive()))
+            .build();
 
         return new Parameter(descriptor, dto.getValue());
     }
@@ -1195,11 +1193,11 @@
         final ParameterContext parameterContext = parameterContextDAO.getParameterContext(parameterContextId);
         final PermissionsDTO permissions = dtoFactory.createPermissionsDto(parameterContext);
         final ParameterContextDTO snapshot = deleteComponent(
-                revision,
-                parameterContext.getResource(),
-                () -> parameterContextDAO.deleteParameterContext(parameterContextId),
-                true,
-                dtoFactory.createParameterContextDto(parameterContext, revisionManager));
+            revision,
+            parameterContext.getResource(),
+            () -> parameterContextDAO.deleteParameterContext(parameterContextId),
+            true,
+            dtoFactory.createParameterContextDto(parameterContext, revisionManager));
 
         return entityFactory.createParameterContextEntity(snapshot, null, permissions);
 
@@ -1221,8 +1219,8 @@
         final Set<ComponentNode> affectedComponents = new HashSet<>();
 
         componentFunction.apply(group).stream()
-                .filter(ComponentNode::isReferencingParameter)
-                .forEach(affectedComponents::add);
+            .filter(ComponentNode::isReferencingParameter)
+            .forEach(affectedComponents::add);
 
         return dtoFactory.createAffectedComponentEntities(affectedComponents, revisionManager);
     }
@@ -1275,7 +1273,7 @@
     private Set<AffectedComponentEntity> getComponentsAffectedByParameterContextUpdate(final ParameterContextDTO parameterContextDto, final boolean includeInactive) {
         final ProcessGroup rootGroup = processGroupDAO.getProcessGroup("root");
         final List<ProcessGroup> groupsReferencingParameterContext = rootGroup.findAllProcessGroups(
-                group -> group.getParameterContext() != null && group.getParameterContext().getIdentifier().equals(parameterContextDto.getId()));
+            group -> group.getParameterContext() != null && group.getParameterContext().getIdentifier().equals(parameterContextDto.getId()));
 
         final Set<String> updatedParameterNames = getUpdatedParameterNames(parameterContextDto);
 
@@ -1489,29 +1487,29 @@
     public ActivateControllerServicesEntity activateControllerServices(final String processGroupId, final ControllerServiceState state, final Map<String, Revision> serviceRevisions) {
         final NiFiUser user = NiFiUserUtils.getNiFiUser();
         final RevisionUpdate<ActivateControllerServicesEntity> updatedComponent = revisionManager.updateRevision(new StandardRevisionClaim(serviceRevisions.values()), user,
-                new UpdateRevisionTask<ActivateControllerServicesEntity>() {
-                    @Override
-                    public RevisionUpdate<ActivateControllerServicesEntity> update() {
-                        // schedule the components
-                        processGroupDAO.activateControllerServices(processGroupId, state, serviceRevisions.keySet());
-
-                        // update the revisions
-                        final Map<String, Revision> updatedRevisions = new HashMap<>();
-                        for (final Revision revision : serviceRevisions.values()) {
-                            final Revision currentRevision = revisionManager.getRevision(revision.getComponentId());
-                            updatedRevisions.put(revision.getComponentId(), currentRevision.incrementRevision(revision.getClientId()));
-                        }
-
-                        // save
-                        controllerFacade.save();
-
-                        // gather details for response
-                        final ActivateControllerServicesEntity entity = new ActivateControllerServicesEntity();
-                        entity.setId(processGroupId);
-                        entity.setState(state.name());
-                        return new StandardRevisionUpdate<>(entity, null, new HashSet<>(updatedRevisions.values()));
+            new UpdateRevisionTask<ActivateControllerServicesEntity>() {
+                @Override
+                public RevisionUpdate<ActivateControllerServicesEntity> update() {
+                    // schedule the components
+                    processGroupDAO.activateControllerServices(processGroupId, state, serviceRevisions.keySet());
+
+                    // update the revisions
+                    final Map<String, Revision> updatedRevisions = new HashMap<>();
+                    for (final Revision revision : serviceRevisions.values()) {
+                        final Revision currentRevision = revisionManager.getRevision(revision.getComponentId());
+                        updatedRevisions.put(revision.getComponentId(), currentRevision.incrementRevision(revision.getClientId()));
                     }
-                });
+
+                    // save
+                    controllerFacade.save();
+
+                    // gather details for response
+                    final ActivateControllerServicesEntity entity = new ActivateControllerServicesEntity();
+                    entity.setId(processGroupId);
+                    entity.setState(state.name());
+                    return new StandardRevisionUpdate<>(entity, null, new HashSet<>(updatedRevisions.values()));
+                }
+            });
 
         return updatedComponent.getComponent();
     }
@@ -2047,27 +2045,6 @@
     }
 
     @Override
-    public ListingRequestDTO createFlowFileListingRequest(final String connectionId, final String listingRequestId, final int maxResults) {
-        final Connection connection = connectionDAO.getConnection(connectionId);
-        final ListFlowFileStatus listFlowFileStatus = connectionDAO.createFlowFileListingRequest(connectionId, listingRequestId, maxResults);
-        final ListingRequestDTO listRequest = dtoFactory.createListingRequestDTO(listFlowFileStatus);
-
-        // include whether the source and destination are running
-        if (connection.getSource() != null) {
-            listRequest.setSourceRunning(connection.getSource().isRunning());
-        }
-        if (connection.getDestination() != null) {
-            listRequest.setDestinationRunning(connection.getDestination().isRunning());
-        }
-
-        return listRequest;
-    }
-
-    /**
-     * @deprecated use {@link StandardNiFiServiceFacade#createFlowFileListingRequest(String, String, int) createFlowFileListingRequest} instead
-     */
-    @Override
-    @Deprecated
     public ListingRequestDTO createFlowFileListingRequest(final String connectionId, final String listingRequestId) {
         final Connection connection = connectionDAO.getConnection(connectionId);
         final ListingRequestDTO listRequest = dtoFactory.createListingRequestDTO(connectionDAO.createFlowFileListingRequest(connectionId, listingRequestId));
@@ -2452,10 +2429,10 @@
             // Note that we do not compare the Registry ID here because there could be two registry clients
             // that point to the same server (one could point to localhost while another points to 127.0.0.1, for instance)..
             if (Objects.equals(vciDto.getBucketId(), vci.getBucketIdentifier())
-                    && Objects.equals(vciDto.getFlowId(), vci.getFlowIdentifier())) {
+                && Objects.equals(vciDto.getFlowId(), vci.getFlowIdentifier())) {
 
                 throw new IllegalStateException("Cannot import the specified Versioned Flow into the Process Group because doing so would cause a recursive dataflow. "
-                        + "If Process Group A contains Process Group B, then Process Group B is not allowed to contain the flow identified by Process Group A.");
+                    + "If Process Group A contains Process Group B, then Process Group B is not allowed to contain the flow identified by Process Group A.");
             }
         }
 
@@ -2955,8 +2932,8 @@
     @Override
     public Set<RegistryClientEntity> getRegistryClients() {
         return registryDAO.getFlowRegistries().stream()
-                .map(this::createRegistryClientEntity)
-                .collect(Collectors.toSet());
+            .map(this::createRegistryClientEntity)
+            .collect(Collectors.toSet());
     }
 
     @Override
@@ -3298,8 +3275,8 @@
     public Set<ConnectionEntity> getConnections(final String groupId) {
         final Set<Connection> connections = connectionDAO.getConnections(groupId);
         return connections.stream()
-                .map(connection -> createConnectionEntity(connection))
-                .collect(Collectors.toSet());
+            .map(connection -> createConnectionEntity(connection))
+            .collect(Collectors.toSet());
     }
 
     @Override
@@ -3374,16 +3351,16 @@
         final Set<ProcessorNode> processors = processorDAO.getProcessors(groupId, includeDescendants);
         final NiFiUser user = NiFiUserUtils.getNiFiUser();
         return processors.stream()
-                .map(processor -> createProcessorEntity(processor, user))
-                .collect(Collectors.toSet());
+            .map(processor -> createProcessorEntity(processor, user))
+            .collect(Collectors.toSet());
     }
 
     @Override
     public ProcessorsRunStatusDetailsEntity getProcessorsRunStatusDetails(final Set<String> processorIds, final NiFiUser user) {
         final List<ProcessorRunStatusDetailsEntity> runStatusDetails = processorIds.stream()
-                .map(processorDAO::getProcessor)
-                .map(processor -> createRunStatusDetailsEntity(processor, user))
-                .collect(Collectors.toList());
+            .map(processorDAO::getProcessor)
+            .map(processor -> createRunStatusDetailsEntity(processor, user))
+            .collect(Collectors.toList());
 
         final ProcessorsRunStatusDetailsEntity entity = new ProcessorsRunStatusDetailsEntity();
         entity.setRunStatusDetails(runStatusDetails);
@@ -3607,8 +3584,8 @@
         final Set<String> availableControllerServiceIds = findAllControllerServiceIds(versionedGroup);
         final ProcessGroup parentGroup = processGroupDAO.getProcessGroup(processGroupId);
         final Set<ControllerServiceNode> serviceNodes = parentGroup.getControllerServices(true).stream()
-                .filter(service -> service.isAuthorized(authorizer, RequestAction.READ, user))
-                .collect(Collectors.toSet());
+            .filter(service -> service.isAuthorized(authorizer, RequestAction.READ, user))
+            .collect(Collectors.toSet());
 
         final ExtensionManager extensionManager = controllerFacade.getExtensionManager();
         for (final VersionedProcessor processor : versionedGroup.getProcessors()) {
@@ -3682,9 +3659,9 @@
 
             final String externalControllerServiceName = externalServiceReference.getName();
             final List<ControllerServiceNode> matchingControllerServices = availableControllerServices.stream()
-                    .filter(service -> service.getName().equals(externalControllerServiceName))
-                    .filter(service -> referencedServiceClass.isAssignableFrom(service.getProxiedControllerService().getClass()))
-                    .collect(Collectors.toList());
+                .filter(service -> service.getName().equals(externalControllerServiceName))
+                .filter(service -> referencedServiceClass.isAssignableFrom(service.getProxiedControllerService().getClass()))
+                .collect(Collectors.toList());
 
             if (matchingControllerServices.size() != 1) {
                 continue;
@@ -3958,8 +3935,8 @@
     public Set<UserEntity> getUsers() {
         final Set<User> users = userDAO.getUsers();
         return users.stream()
-                .map(user -> createUserEntity(user, false))
-                .collect(Collectors.toSet());
+            .map(user -> createUserEntity(user, false))
+            .collect(Collectors.toSet());
     }
 
     private UserEntity createUserEntity(final User user, final boolean enforceUserExistence) {
@@ -3991,8 +3968,8 @@
     public Set<UserGroupEntity> getUserGroups() {
         final Set<Group> userGroups = userGroupDAO.getUserGroups();
         return userGroups.stream()
-                .map(userGroup -> createUserGroupEntity(userGroup, false))
-                .collect(Collectors.toSet());
+            .map(userGroup -> createUserGroupEntity(userGroup, false))
+            .collect(Collectors.toSet());
     }
 
     private LabelEntity createLabelEntity(final Label label) {
@@ -4005,8 +3982,8 @@
     public Set<LabelEntity> getLabels(final String groupId) {
         final Set<Label> labels = labelDAO.getLabels(groupId);
         return labels.stream()
-                .map(label -> createLabelEntity(label))
-                .collect(Collectors.toSet());
+            .map(label -> createLabelEntity(label))
+            .collect(Collectors.toSet());
     }
 
     @Override
@@ -4025,8 +4002,8 @@
     public Set<FunnelEntity> getFunnels(final String groupId) {
         final Set<Funnel> funnels = funnelDAO.getFunnels(groupId);
         return funnels.stream()
-                .map(funnel -> createFunnelEntity(funnel))
-                .collect(Collectors.toSet());
+            .map(funnel -> createFunnelEntity(funnel))
+            .collect(Collectors.toSet());
     }
 
     @Override
@@ -4059,16 +4036,16 @@
     public Set<PortEntity> getInputPorts(final String groupId) {
         final Set<Port> inputPorts = inputPortDAO.getPorts(groupId);
         return inputPorts.stream()
-                .map(port -> createInputPortEntity(port))
-                .collect(Collectors.toSet());
+            .map(port -> createInputPortEntity(port))
+            .collect(Collectors.toSet());
     }
 
     @Override
     public Set<PortEntity> getOutputPorts(final String groupId) {
         final Set<Port> ports = outputPortDAO.getPorts(groupId);
         return ports.stream()
-                .map(port -> createOutputPortEntity(port))
-                .collect(Collectors.toSet());
+            .map(port -> createOutputPortEntity(port))
+            .collect(Collectors.toSet());
     }
 
     private ProcessGroupEntity createProcessGroupEntity(final ProcessGroup group) {
@@ -4125,8 +4102,8 @@
     public Set<ProcessGroupEntity> getProcessGroups(final String parentGroupId) {
         final Set<ProcessGroup> groups = processGroupDAO.getProcessGroups(parentGroupId);
         return groups.stream()
-                .map(group -> createProcessGroupEntity(group))
-                .collect(Collectors.toSet());
+            .map(group -> createProcessGroupEntity(group))
+            .collect(Collectors.toSet());
     }
 
     private RemoteProcessGroupEntity createRemoteGroupEntity(final RemoteProcessGroup rpg, final NiFiUser user) {
@@ -4144,8 +4121,8 @@
         final NiFiUser user = NiFiUserUtils.getNiFiUser();
         final Set<RemoteProcessGroup> rpgs = remoteProcessGroupDAO.getRemoteProcessGroups(groupId);
         return rpgs.stream()
-                .map(rpg -> createRemoteGroupEntity(rpg, user))
-                .collect(Collectors.toSet());
+            .map(rpg -> createRemoteGroupEntity(rpg, user))
+            .collect(Collectors.toSet());
     }
 
     @Override
@@ -4320,8 +4297,8 @@
         final Set<String> serviceIds = serviceNodes.stream().map(service -> service.getIdentifier()).collect(Collectors.toSet());
 
         return serviceNodes.stream()
-                .map(serviceNode -> createControllerServiceEntity(serviceNode, serviceIds))
-                .collect(Collectors.toSet());
+            .map(serviceNode -> createControllerServiceEntity(serviceNode, serviceIds))
+            .collect(Collectors.toSet());
     }
 
     @Override
@@ -4364,8 +4341,8 @@
     public Set<ReportingTaskEntity> getReportingTasks() {
         final Set<ReportingTaskNode> reportingTasks = reportingTaskDAO.getReportingTasks();
         return reportingTasks.stream()
-                .map(reportingTask -> createReportingTaskEntity(reportingTask))
-                .collect(Collectors.toSet());
+            .map(reportingTask -> createReportingTaskEntity(reportingTask))
+            .collect(Collectors.toSet());
     }
 
     @Override
@@ -4445,7 +4422,7 @@
         try {
             // add a snapshot to the flow in the registry
             registeredSnapshot = registerVersionedFlowSnapshot(registryId, registeredFlow, versionedProcessGroup, parameterContexts, versionedProcessGroup.getExternalControllerServiceReferences(),
-                    versionedFlowDto.getComments(), snapshotVersion);
+                versionedFlowDto.getComments(), snapshotVersion);
         } catch (final NiFiCoreException e) {
             // If the flow has been created, but failed to add a snapshot,
             // then we need to capture the created versioned flow information as a partial successful result.
@@ -4638,13 +4615,13 @@
         final FlowRegistry flowRegistry = flowRegistryClient.getFlowRegistry(versionControlInfo.getRegistryIdentifier());
         if (flowRegistry == null) {
             throw new IllegalStateException("Process Group with ID " + processGroupId + " is tracking to a flow in Flow Registry with ID " + versionControlInfo.getRegistryIdentifier()
-                    + " but cannot find a Flow Registry with that identifier");
+                + " but cannot find a Flow Registry with that identifier");
         }
 
         final VersionedFlowSnapshot versionedFlowSnapshot;
         try {
             versionedFlowSnapshot = flowRegistry.getFlowContents(versionControlInfo.getBucketIdentifier(),
-                    versionControlInfo.getFlowIdentifier(), versionControlInfo.getVersion(), true, NiFiUserUtils.getNiFiUser());
+                versionControlInfo.getFlowIdentifier(), versionControlInfo.getVersion(), true, NiFiUserUtils.getNiFiUser());
         } catch (final IOException | NiFiRegistryException e) {
             throw new NiFiCoreException("Failed to retrieve flow with Flow Registry in order to calculate local differences due to " + e.getMessage(), e);
         }
@@ -4709,14 +4686,14 @@
 
     @Override
     public VersionControlInformationEntity setVersionControlInformation(final Revision revision, final String processGroupId,
-                                                                        final VersionControlInformationDTO versionControlInfo, final Map<String, String> versionedComponentMapping) {
+            final VersionControlInformationDTO versionControlInfo, final Map<String, String> versionedComponentMapping) {
 
         final ProcessGroup group = processGroupDAO.getProcessGroup(processGroupId);
 
         final RevisionUpdate<VersionControlInformationDTO> snapshot = updateComponent(revision,
-                group,
-                () -> processGroupDAO.updateVersionControlInformation(versionControlInfo, versionedComponentMapping),
-                processGroup -> dtoFactory.createVersionControlInformationDto(processGroup));
+            group,
+            () -> processGroupDAO.updateVersionControlInformation(versionControlInfo, versionedComponentMapping),
+            processGroup -> dtoFactory.createVersionControlInformationDto(processGroup));
 
         return entityFactory.createVersionControlInformationEntity(snapshot.getComponent(), dtoFactory.createRevisionDTO(snapshot.getLastModification()));
     }
@@ -4726,9 +4703,9 @@
         final ProcessGroup group = processGroupDAO.getProcessGroup(processGroupId);
 
         final RevisionUpdate<VersionControlInformationDTO> snapshot = updateComponent(revision,
-                group,
-                () -> processGroupDAO.disconnectVersionControl(processGroupId),
-                processGroup -> dtoFactory.createVersionControlInformationDto(group));
+            group,
+            () -> processGroupDAO.disconnectVersionControl(processGroupId),
+            processGroup -> dtoFactory.createVersionControlInformationDto(group));
 
         return entityFactory.createVersionControlInformationEntity(snapshot.getComponent(), dtoFactory.createRevisionDTO(snapshot.getLastModification()));
     }
@@ -4772,42 +4749,42 @@
 
         final FlowManager flowManager = controllerFacade.getFlowManager();
         final Set<AffectedComponentEntity> affectedComponents = comparison.getDifferences().stream()
-                .filter(difference -> difference.getDifferenceType() != DifferenceType.COMPONENT_ADDED) // components that are added are not components that will be affected in the local flow.
-                .filter(difference -> difference.getDifferenceType() != DifferenceType.BUNDLE_CHANGED)
-                .filter(FlowDifferenceFilters.FILTER_ADDED_REMOVED_REMOTE_PORTS)
-                .filter(FlowDifferenceFilters.FILTER_IGNORABLE_VERSIONED_FLOW_COORDINATE_CHANGES)
-                .filter(diff -> !FlowDifferenceFilters.isNewPropertyWithDefaultValue(diff, flowManager))
-                .filter(diff -> !FlowDifferenceFilters.isNewRelationshipAutoTerminatedAndDefaulted(diff, proposedFlow.getContents(), flowManager))
-                .filter(diff -> !FlowDifferenceFilters.isScheduledStateNew(diff))
-                .map(difference -> {
-                    final VersionedComponent localComponent = difference.getComponentA();
-
-                    final String state;
-                    switch (localComponent.getComponentType()) {
-                        case CONTROLLER_SERVICE:
-                            final String serviceId = ((InstantiatedVersionedControllerService) localComponent).getInstanceId();
-                            state = controllerServiceDAO.getControllerService(serviceId).getState().name();
-                            break;
-                        case PROCESSOR:
-                            final String processorId = ((InstantiatedVersionedProcessor) localComponent).getInstanceId();
-                            state = processorDAO.getProcessor(processorId).getPhysicalScheduledState().name();
-                            break;
-                        case REMOTE_INPUT_PORT:
-                            final InstantiatedVersionedRemoteGroupPort inputPort = (InstantiatedVersionedRemoteGroupPort) localComponent;
-                            state = remoteProcessGroupDAO.getRemoteProcessGroup(inputPort.getInstanceGroupId()).getInputPort(inputPort.getInstanceId()).getScheduledState().name();
-                            break;
-                        case REMOTE_OUTPUT_PORT:
-                            final InstantiatedVersionedRemoteGroupPort outputPort = (InstantiatedVersionedRemoteGroupPort) localComponent;
-                            state = remoteProcessGroupDAO.getRemoteProcessGroup(outputPort.getInstanceGroupId()).getOutputPort(outputPort.getInstanceId()).getScheduledState().name();
-                            break;
-                        default:
-                            state = null;
-                            break;
-                    }
-
-                    return createAffectedComponentEntity((InstantiatedVersionedComponent) localComponent, localComponent.getComponentType().name(), state);
-                })
-                .collect(Collectors.toCollection(HashSet::new));
+            .filter(difference -> difference.getDifferenceType() != DifferenceType.COMPONENT_ADDED) // components that are added are not components that will be affected in the local flow.
+            .filter(difference -> difference.getDifferenceType() != DifferenceType.BUNDLE_CHANGED)
+            .filter(FlowDifferenceFilters.FILTER_ADDED_REMOVED_REMOTE_PORTS)
+            .filter(FlowDifferenceFilters.FILTER_IGNORABLE_VERSIONED_FLOW_COORDINATE_CHANGES)
+            .filter(diff -> !FlowDifferenceFilters.isNewPropertyWithDefaultValue(diff, flowManager))
+            .filter(diff -> !FlowDifferenceFilters.isNewRelationshipAutoTerminatedAndDefaulted(diff, proposedFlow.getContents(), flowManager))
+            .filter(diff -> !FlowDifferenceFilters.isScheduledStateNew(diff))
+            .map(difference -> {
+                final VersionedComponent localComponent = difference.getComponentA();
+
+                final String state;
+                switch (localComponent.getComponentType()) {
+                    case CONTROLLER_SERVICE:
+                        final String serviceId = ((InstantiatedVersionedControllerService) localComponent).getInstanceId();
+                        state = controllerServiceDAO.getControllerService(serviceId).getState().name();
+                        break;
+                    case PROCESSOR:
+                        final String processorId = ((InstantiatedVersionedProcessor) localComponent).getInstanceId();
+                        state = processorDAO.getProcessor(processorId).getPhysicalScheduledState().name();
+                        break;
+                    case REMOTE_INPUT_PORT:
+                        final InstantiatedVersionedRemoteGroupPort inputPort = (InstantiatedVersionedRemoteGroupPort) localComponent;
+                        state = remoteProcessGroupDAO.getRemoteProcessGroup(inputPort.getInstanceGroupId()).getInputPort(inputPort.getInstanceId()).getScheduledState().name();
+                        break;
+                    case REMOTE_OUTPUT_PORT:
+                        final InstantiatedVersionedRemoteGroupPort outputPort = (InstantiatedVersionedRemoteGroupPort) localComponent;
+                        state = remoteProcessGroupDAO.getRemoteProcessGroup(outputPort.getInstanceGroupId()).getOutputPort(outputPort.getInstanceId()).getScheduledState().name();
+                        break;
+                    default:
+                        state = null;
+                        break;
+                }
+
+                return createAffectedComponentEntity((InstantiatedVersionedComponent) localComponent, localComponent.getComponentType().name(), state);
+            })
+            .collect(Collectors.toCollection(HashSet::new));
 
         for (final FlowDifference difference : comparison.getDifferences()) {
             // Ignore these as local differences for now because we can't do anything with it
@@ -4848,24 +4825,24 @@
                 final ProcessGroup localGroup = processGroupDAO.getProcessGroup(localGroupId);
 
                 localGroup.findAllProcessors().stream()
-                        .map(comp -> createAffectedComponentEntity(comp))
-                        .forEach(affectedComponents::add);
+                    .map(comp -> createAffectedComponentEntity(comp))
+                    .forEach(affectedComponents::add);
                 localGroup.findAllFunnels().stream()
-                        .map(comp -> createAffectedComponentEntity(comp))
-                        .forEach(affectedComponents::add);
+                    .map(comp -> createAffectedComponentEntity(comp))
+                    .forEach(affectedComponents::add);
                 localGroup.findAllInputPorts().stream()
-                        .map(comp -> createAffectedComponentEntity(comp))
-                        .forEach(affectedComponents::add);
+                    .map(comp -> createAffectedComponentEntity(comp))
+                    .forEach(affectedComponents::add);
                 localGroup.findAllOutputPorts().stream()
-                        .map(comp -> createAffectedComponentEntity(comp))
-                        .forEach(affectedComponents::add);
+                    .map(comp -> createAffectedComponentEntity(comp))
+                    .forEach(affectedComponents::add);
                 localGroup.findAllRemoteProcessGroups().stream()
-                        .flatMap(rpg -> Stream.concat(rpg.getInputPorts().stream(), rpg.getOutputPorts().stream()))
-                        .map(comp -> createAffectedComponentEntity(comp))
-                        .forEach(affectedComponents::add);
+                    .flatMap(rpg -> Stream.concat(rpg.getInputPorts().stream(), rpg.getOutputPorts().stream()))
+                    .map(comp -> createAffectedComponentEntity(comp))
+                    .forEach(affectedComponents::add);
                 localGroup.findAllControllerServices().stream()
-                        .map(comp -> createAffectedComponentEntity(comp))
-                        .forEach(affectedComponents::add);
+                    .map(comp -> createAffectedComponentEntity(comp))
+                    .forEach(affectedComponents::add);
             }
 
             if (localComponent.getComponentType() == org.apache.nifi.registry.flow.ComponentType.CONTROLLER_SERVICE) {
@@ -5087,36 +5064,36 @@
         }
 
         processGroup.findAllConnections().stream()
-                .map(component -> revisionManager.getRevision(component.getIdentifier()))
-                .forEach(revisions::add);
+            .map(component -> revisionManager.getRevision(component.getIdentifier()))
+            .forEach(revisions::add);
         processGroup.findAllControllerServices().stream()
-                .map(component -> revisionManager.getRevision(component.getIdentifier()))
-                .forEach(revisions::add);
+            .map(component -> revisionManager.getRevision(component.getIdentifier()))
+            .forEach(revisions::add);
         processGroup.findAllFunnels().stream()
-                .map(component -> revisionManager.getRevision(component.getIdentifier()))
-                .forEach(revisions::add);
+            .map(component -> revisionManager.getRevision(component.getIdentifier()))
+            .forEach(revisions::add);
         processGroup.findAllInputPorts().stream()
-                .map(component -> revisionManager.getRevision(component.getIdentifier()))
-                .forEach(revisions::add);
+            .map(component -> revisionManager.getRevision(component.getIdentifier()))
+            .forEach(revisions::add);
         processGroup.findAllOutputPorts().stream()
-                .map(component -> revisionManager.getRevision(component.getIdentifier()))
-                .forEach(revisions::add);
+            .map(component -> revisionManager.getRevision(component.getIdentifier()))
+            .forEach(revisions::add);
         processGroup.findAllLabels().stream()
-                .map(component -> revisionManager.getRevision(component.getIdentifier()))
-                .forEach(revisions::add);
+            .map(component -> revisionManager.getRevision(component.getIdentifier()))
+            .forEach(revisions::add);
         processGroup.findAllProcessGroups().stream()
-                .map(component -> revisionManager.getRevision(component.getIdentifier()))
-                .forEach(revisions::add);
+            .map(component -> revisionManager.getRevision(component.getIdentifier()))
+            .forEach(revisions::add);
         processGroup.findAllProcessors().stream()
-                .map(component -> revisionManager.getRevision(component.getIdentifier()))
-                .forEach(revisions::add);
+            .map(component -> revisionManager.getRevision(component.getIdentifier()))
+            .forEach(revisions::add);
         processGroup.findAllRemoteProcessGroups().stream()
-                .map(component -> revisionManager.getRevision(component.getIdentifier()))
-                .forEach(revisions::add);
+            .map(component -> revisionManager.getRevision(component.getIdentifier()))
+            .forEach(revisions::add);
         processGroup.findAllRemoteProcessGroups().stream()
-                .flatMap(rpg -> Stream.concat(rpg.getInputPorts().stream(), rpg.getOutputPorts().stream()))
-                .map(component -> revisionManager.getRevision(component.getIdentifier()))
-                .forEach(revisions::add);
+            .flatMap(rpg -> Stream.concat(rpg.getInputPorts().stream(), rpg.getOutputPorts().stream()))
+            .map(component -> revisionManager.getRevision(component.getIdentifier()))
+            .forEach(revisions::add);
 
         return revisions;
     }
@@ -5138,13 +5115,13 @@
             @Override
             public RevisionUpdate<ProcessGroupDTO> update() {
                 // update the Process Group
-                processGroupDAO.updateProcessGroupFlow(groupId, proposedFlowSnapshot, versionControlInfo, componentIdSeed, verifyNotModified, updateSettings,
-                        updateDescendantVersionedFlows);
+                final ProcessGroup updatedProcessGroup = processGroupDAO.updateProcessGroupFlow(groupId, proposedFlowSnapshot, versionControlInfo, componentIdSeed, verifyNotModified, updateSettings,
+                    updateDescendantVersionedFlows);
 
                 // update the revisions
                 final Set<Revision> updatedRevisions = revisions.stream()
-                        .map(rev -> revisionManager.getRevision(rev.getComponentId()).incrementRevision(revision.getClientId()))
-                        .collect(Collectors.toSet());
+                    .map(rev -> revisionManager.getRevision(rev.getComponentId()).incrementRevision(revision.getClientId()))
+                    .collect(Collectors.toSet());
 
                 // save
                 controllerFacade.save();
@@ -5358,43 +5335,43 @@
         // Filter incoming connections by what user is authorized to READ
         final Set<ConnectionDiagnosticsDTO> incoming = dto.getIncomingConnections();
         final Set<ConnectionDiagnosticsDTO> filteredIncoming = incoming.stream()
-                .filter(connectionAuthorized)
-                .collect(Collectors.toSet());
+            .filter(connectionAuthorized)
+            .collect(Collectors.toSet());
 
         dto.setIncomingConnections(filteredIncoming);
 
         // Filter outgoing connections by what user is authorized to READ
         final Set<ConnectionDiagnosticsDTO> outgoing = dto.getOutgoingConnections();
         final Set<ConnectionDiagnosticsDTO> filteredOutgoing = outgoing.stream()
-                .filter(connectionAuthorized)
-                .collect(Collectors.toSet());
+            .filter(connectionAuthorized)
+            .collect(Collectors.toSet());
         dto.setOutgoingConnections(filteredOutgoing);
 
         // Filter out any controller services that are referenced by the Processor
         final Set<ControllerServiceDiagnosticsDTO> referencedServices = dto.getReferencedControllerServices();
         final Set<ControllerServiceDiagnosticsDTO> filteredReferencedServices = referencedServices.stream()
-                .filter(csDiagnostics -> {
-                    final String csId = csDiagnostics.getControllerService().getId();
-                    return authorizableLookup.getControllerService(csId).getAuthorizable().isAuthorized(authorizer, RequestAction.READ, user);
-                })
-                .map(csDiagnostics -> {
-                    // Filter out any referencing components because those are generally not relevant from this context.
-                    final ControllerServiceDTO serviceDto = csDiagnostics.getControllerService().getComponent();
-                    if (serviceDto != null) {
-                        serviceDto.setReferencingComponents(null);
-                    }
-                    return csDiagnostics;
-                })
-                .collect(Collectors.toSet());
+            .filter(csDiagnostics -> {
+                final String csId = csDiagnostics.getControllerService().getId();
+                return authorizableLookup.getControllerService(csId).getAuthorizable().isAuthorized(authorizer, RequestAction.READ, user);
+            })
+            .map(csDiagnostics -> {
+                // Filter out any referencing components because those are generally not relevant from this context.
+                final ControllerServiceDTO serviceDto = csDiagnostics.getControllerService().getComponent();
+                if (serviceDto != null) {
+                    serviceDto.setReferencingComponents(null);
+                }
+                return csDiagnostics;
+            })
+            .collect(Collectors.toSet());
         dto.setReferencedControllerServices(filteredReferencedServices);
 
         final Revision revision = revisionManager.getRevision(id);
         final RevisionDTO revisionDto = dtoFactory.createRevisionDTO(revision);
         final PermissionsDTO permissionsDto = dtoFactory.createPermissionsDto(processor);
         final List<BulletinEntity> bulletins = bulletinRepository.findBulletinsForSource(id).stream()
-                .map(bulletin -> dtoFactory.createBulletinDto(bulletin))
-                .map(bulletin -> entityFactory.createBulletinEntity(bulletin, permissionsDto.getCanRead()))
-                .collect(Collectors.toList());
+            .map(bulletin -> dtoFactory.createBulletinDto(bulletin))
+            .map(bulletin -> entityFactory.createBulletinEntity(bulletin, permissionsDto.getCanRead()))
+            .collect(Collectors.toList());
 
         final ProcessorStatusDTO processorStatusDto = dtoFactory.createProcessorStatusDto(controllerFacade.getProcessorStatus(processor.getIdentifier()));
         return entityFactory.createProcessorDiagnosticsEntity(dto, revisionDto, permissionsDto, processorStatusDto, bulletins);
@@ -5403,10 +5380,25 @@
     @Override
     public Collection<CollectorRegistry> generateFlowMetrics() {
 
-        String instanceId = controllerFacade.getInstanceId();
+        final String instanceId = StringUtils.isEmpty(controllerFacade.getInstanceId()) ? "" : controllerFacade.getInstanceId();
         ProcessGroupStatus rootPGStatus = controllerFacade.getProcessGroupStatus("root");
         PrometheusMetricsUtil.createNifiMetrics(nifiMetricsRegistry, rootPGStatus, instanceId, "", "RootProcessGroup",
                 PrometheusMetricsUtil.METRICS_STRATEGY_COMPONENTS.getValue());
+
+        // Add the total byte counts (read/written) to the NiFi metrics registry
+        FlowFileEventRepository flowFileEventRepository = controllerFacade.getFlowFileEventRepository();
+        final String rootPGId = StringUtils.isEmpty(rootPGStatus.getId()) ? "" : rootPGStatus.getId();
+        final String rootPGName = StringUtils.isEmpty(rootPGStatus.getName()) ? "" : rootPGStatus.getName();
+        final FlowFileEvent aggregateEvent = flowFileEventRepository.reportAggregateEvent();
+        nifiMetricsRegistry.setDataPoint(aggregateEvent.getBytesRead(), "TOTAL_BYTES_READ",
+                instanceId, "RootProcessGroup", rootPGName, rootPGId, "");
+        nifiMetricsRegistry.setDataPoint(aggregateEvent.getBytesWritten(), "TOTAL_BYTES_WRITTEN",
+                instanceId, "RootProcessGroup", rootPGName, rootPGId, "");
+        nifiMetricsRegistry.setDataPoint(aggregateEvent.getBytesSent(), "TOTAL_BYTES_SENT",
+                instanceId, "RootProcessGroup", rootPGName, rootPGId, "");
+        nifiMetricsRegistry.setDataPoint(aggregateEvent.getBytesReceived(), "TOTAL_BYTES_RECEIVED",
+                instanceId, "RootProcessGroup", rootPGName, rootPGId, "");
+
         PrometheusMetricsUtil.createJvmMetrics(jvmMetricsRegistry, JmxJvmMetrics.getInstance(), instanceId);
 
         // Get Connection Status Analytics (predictions, e.g.)
@@ -5476,8 +5468,8 @@
 
         // create node dtos
         final List<NodeDTO> nodeDtos = clusterCoordinator.getNodeIdentifiers().stream()
-                .map(nodeId -> getNode(nodeId))
-                .collect(Collectors.toList());
+            .map(nodeId -> getNode(nodeId))
+            .collect(Collectors.toList());
         clusterDto.setNodes(nodeDtos);
 
         return clusterDto;
