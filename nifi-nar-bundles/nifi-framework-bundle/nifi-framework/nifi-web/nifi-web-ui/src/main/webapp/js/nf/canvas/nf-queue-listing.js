--- conflicted
+++ resolved
@@ -709,15 +709,12 @@
                 popDownloadWindow("queue_export_csv",csvContent, mimeType, connectionID, 'csv');
             });
 
-<<<<<<< HEAD
             $('#queue-listing-view-all').click(function(evt) {
               evt.preventDefault();
               var connection = $('#queue-listing-table').data('connection');
               performListing(connection, 100000); // max limit of 100,000 flowfiles for sanity
             });
 
-=======
->>>>>>> 5bd46fd5
             var queueListingOptions = {
                 forceFitColumns: true,
                 enableTextSelectionOnCells: true,
