<?xml version="1.0" encoding="UTF-8"?>
<!-- Licensed to the Apache Software Foundation (ASF) under one or more contributor
license agreements. See the NOTICE file distributed with this work for additional
information regarding copyright ownership. The ASF licenses this file to
You under the Apache License, Version 2.0 (the "License"); you may not use
this file except in compliance with the License. You may obtain a copy of
the License at http://www.apache.org/licenses/LICENSE-2.0 Unless required
by applicable law or agreed to in writing, software distributed under the
License is distributed on an "AS IS" BASIS, WITHOUT WARRANTIES OR CONDITIONS
OF ANY KIND, either express or implied. See the License for the specific
language governing permissions and limitations under the License. -->
<project xmlns="http://maven.apache.org/POM/4.0.0" xmlns:xsi="http://www.w3.org/2001/XMLSchema-instance" xsi:schemaLocation="http://maven.apache.org/POM/4.0.0 http://maven.apache.org/maven-v4_0_0.xsd">
    <modelVersion>4.0.0</modelVersion>
    <parent>
        <groupId>org.apache.nifi</groupId>
        <artifactId>nifi-toolkit</artifactId>
<<<<<<< HEAD
        <version>1.9.2-SNAPSHOT</version>
=======
        <version>1.9.3-SNAPSHOT</version>
>>>>>>> 4255528a
    </parent>
    <artifactId>nifi-toolkit-assembly</artifactId>
    <packaging>pom</packaging>
    <description>This is the assembly for the Apache NiFi Toolkit</description>
    <build>
        <plugins>
            <plugin>
                <groupId>org.apache.rat</groupId>
                <artifactId>apache-rat-plugin</artifactId>
                <configuration>
                    <excludes combine.children="append">
                        <exclude>src/main/resources/conf/config-client.json</exclude>
                        <exclude>src/main/resources/conf/config-server.json</exclude>
                        <exclude>docker/tests/tls-toolkit.sh</exclude>
                        <exclude>docker/tests/exit-codes.sh</exclude>
                    </excludes>
                </configuration>
            </plugin>
            <plugin>
                <artifactId>maven-assembly-plugin</artifactId>
                <configuration>
                    <finalName>nifi-toolkit-${project.version}</finalName>
                </configuration>
                <executions>
                    <execution>
                        <id>make shared resource</id>
                        <goals>
                            <goal>single</goal>
                        </goals>
                        <phase>package</phase>
                        <configuration>
                            <archiverConfig>
                                <defaultDirectoryMode>0755</defaultDirectoryMode>
                                <directoryMode>0755</directoryMode>
                                <fileMode>0644</fileMode>
                            </archiverConfig>
                            <descriptors>
                                <descriptor>src/main/assembly/dependencies.xml</descriptor>
                            </descriptors>
                            <tarLongFileMode>posix</tarLongFileMode>
                        </configuration>
                    </execution>
                </executions>
            </plugin>
        </plugins>
    </build>
    <dependencies>
        <dependency>
            <groupId>org.apache.nifi</groupId>
            <artifactId>nifi-toolkit-tls</artifactId>
<<<<<<< HEAD
            <version>1.9.2-SNAPSHOT</version>
=======
            <version>1.9.3-SNAPSHOT</version>
>>>>>>> 4255528a
        </dependency>
        <dependency>
            <groupId>org.apache.nifi</groupId>
            <artifactId>nifi-toolkit-encrypt-config</artifactId>
<<<<<<< HEAD
            <version>1.9.2-SNAPSHOT</version>
=======
            <version>1.9.3-SNAPSHOT</version>
>>>>>>> 4255528a
        </dependency>
        <dependency>
            <groupId>org.apache.nifi</groupId>
            <artifactId>nifi-toolkit-s2s</artifactId>
<<<<<<< HEAD
            <version>1.9.2-SNAPSHOT</version>
=======
            <version>1.9.3-SNAPSHOT</version>
>>>>>>> 4255528a
        </dependency>
        <dependency>
            <groupId>org.apache.nifi</groupId>
            <artifactId>nifi-toolkit-admin</artifactId>
<<<<<<< HEAD
            <version>1.9.2-SNAPSHOT</version>
=======
            <version>1.9.3-SNAPSHOT</version>
>>>>>>> 4255528a
        </dependency>
        <dependency>
            <groupId>org.apache.nifi</groupId>
            <artifactId>nifi-toolkit-zookeeper-migrator</artifactId>
<<<<<<< HEAD
            <version>1.9.2-SNAPSHOT</version>
=======
            <version>1.9.3-SNAPSHOT</version>
>>>>>>> 4255528a
        </dependency>
          <dependency>
            <groupId>org.apache.nifi</groupId>
            <artifactId>nifi-toolkit-flowanalyzer</artifactId>
<<<<<<< HEAD
            <version>1.9.2-SNAPSHOT</version>
=======
            <version>1.9.3-SNAPSHOT</version>
>>>>>>> 4255528a
        </dependency>
        <dependency>
            <groupId>org.apache.nifi</groupId>
            <artifactId>nifi-toolkit-cli</artifactId>
<<<<<<< HEAD
            <version>1.9.2-SNAPSHOT</version>
=======
            <version>1.9.3-SNAPSHOT</version>
>>>>>>> 4255528a
        </dependency>
        <dependency>
            <groupId>org.slf4j</groupId>
            <artifactId>slf4j-api</artifactId>
            <scope>compile</scope>
        </dependency>
        <dependency>
            <groupId>org.eclipse.jetty</groupId>
            <artifactId>jetty-server</artifactId>
            <scope>compile</scope>
        </dependency>
        <dependency>
            <groupId>javax.servlet</groupId>
            <artifactId>javax.servlet-api</artifactId>
            <scope>compile</scope>
        </dependency>
    </dependencies>


    <profiles>
        <profile>
            <id>docker</id>
            <build>
                <plugins>
                    <plugin>
                        <artifactId>maven-resources-plugin</artifactId>
                        <executions>
                            <execution>
                                <id>copy-resources</id>
                                <phase>validate</phase>
                                <goals>
                                    <goal>copy-resources</goal>
                                </goals>
                                <configuration>
                                    <outputDirectory>${project.basedir}/target/docker-build</outputDirectory>
                                    <resources>
                                        <resource>
                                            <directory>docker</directory>
                                            <filtering>true</filtering>
                                            <includes>
                                                <include>Dockerfile</include>
                                                <include>**/sh/*.sh</include>
                                            </includes>
                                        </resource>
                                    </resources>
                                </configuration>
                            </execution>
                        </executions>
                    </plugin>
                    <!-- Copy generated artifact to nifi-docker -->
                    <plugin>
                        <artifactId>maven-antrun-plugin</artifactId>
                        <version>1.8</version>
                        <executions>
                            <execution>
                                <id>copy-for-docker</id>
                                <phase>package</phase>
                                <configuration>
                                    <target name="copy assembly to docker for image build">
                                        <copy todir="${project.basedir}/target/docker-build" overwrite="true" flatten="true">
                                            <fileset dir="${project.basedir}/target" includes="*.tar.gz">
                                                <include name="*.tar.gz" />
                                            </fileset>
                                        </copy>
                                    </target>
                                </configuration>
                                <goals>
                                    <goal>run</goal>
                                </goals>
                            </execution>
                        </executions>
                    </plugin>
                    <plugin>
                        <groupId>com.spotify</groupId>
                        <artifactId>dockerfile-maven-plugin</artifactId>
                        <version>1.3.5</version>
                        <executions>
                            <execution>
                                <id>default</id>
                                <phase>package</phase>
                                <goals>
                                    <goal>build</goal>
                                </goals>
                                <configuration>
                                    <contextDirectory>./target/docker-build</contextDirectory>
                                    <buildArgs>
                                        <UID>1000</UID>
                                        <GID>1000</GID>
                                        <NIFI_TOOLKIT_VERSION>${project.version}</NIFI_TOOLKIT_VERSION>
                                    </buildArgs>
                                    <repository>apache/nifi-toolkit</repository>
                                    <tag>${project.version}</tag>
                                </configuration>
                            </execution>
                        </executions>
                    </plugin>
                    <plugin>
                        <artifactId>exec-maven-plugin</artifactId>
                        <groupId>org.codehaus.mojo</groupId>
                        <executions>
                            <execution>
                                <id>Docker integration tests - exit codes</id>
                                <phase>integration-test</phase>
                                <goals>
                                    <goal>exec</goal>
                                </goals>
                                <configuration>
                                    <arguments>
                                        <argument>${project.version}</argument>
                                    </arguments>
                                    <executable>${project.basedir}/docker/tests/exit-codes.sh</executable>
                                </configuration>
                            </execution>
                            <execution>
                                <id>Docker integration tests - tls-toolkit</id>
                                <phase>integration-test</phase>
                                <goals>
                                    <goal>exec</goal>
                                </goals>
                                <configuration>
                                    <arguments>
                                        <argument>${project.version}</argument>
                                    </arguments>
                                    <executable>${project.basedir}/docker/tests/tls-toolkit.sh</executable>
                                </configuration>
                            </execution>
                        </executions>
                    </plugin>
                </plugins>
            </build>
        </profile>
    </profiles>
</project><|MERGE_RESOLUTION|>--- conflicted
+++ resolved
@@ -14,11 +14,7 @@
     <parent>
         <groupId>org.apache.nifi</groupId>
         <artifactId>nifi-toolkit</artifactId>
-<<<<<<< HEAD
-        <version>1.9.2-SNAPSHOT</version>
-=======
         <version>1.9.3-SNAPSHOT</version>
->>>>>>> 4255528a
     </parent>
     <artifactId>nifi-toolkit-assembly</artifactId>
     <packaging>pom</packaging>
@@ -69,65 +65,37 @@
         <dependency>
             <groupId>org.apache.nifi</groupId>
             <artifactId>nifi-toolkit-tls</artifactId>
-<<<<<<< HEAD
-            <version>1.9.2-SNAPSHOT</version>
-=======
-            <version>1.9.3-SNAPSHOT</version>
->>>>>>> 4255528a
+            <version>1.9.3-SNAPSHOT</version>
         </dependency>
         <dependency>
             <groupId>org.apache.nifi</groupId>
             <artifactId>nifi-toolkit-encrypt-config</artifactId>
-<<<<<<< HEAD
-            <version>1.9.2-SNAPSHOT</version>
-=======
-            <version>1.9.3-SNAPSHOT</version>
->>>>>>> 4255528a
+            <version>1.9.3-SNAPSHOT</version>
         </dependency>
         <dependency>
             <groupId>org.apache.nifi</groupId>
             <artifactId>nifi-toolkit-s2s</artifactId>
-<<<<<<< HEAD
-            <version>1.9.2-SNAPSHOT</version>
-=======
-            <version>1.9.3-SNAPSHOT</version>
->>>>>>> 4255528a
+            <version>1.9.3-SNAPSHOT</version>
         </dependency>
         <dependency>
             <groupId>org.apache.nifi</groupId>
             <artifactId>nifi-toolkit-admin</artifactId>
-<<<<<<< HEAD
-            <version>1.9.2-SNAPSHOT</version>
-=======
-            <version>1.9.3-SNAPSHOT</version>
->>>>>>> 4255528a
+            <version>1.9.3-SNAPSHOT</version>
         </dependency>
         <dependency>
             <groupId>org.apache.nifi</groupId>
             <artifactId>nifi-toolkit-zookeeper-migrator</artifactId>
-<<<<<<< HEAD
-            <version>1.9.2-SNAPSHOT</version>
-=======
-            <version>1.9.3-SNAPSHOT</version>
->>>>>>> 4255528a
+            <version>1.9.3-SNAPSHOT</version>
         </dependency>
           <dependency>
             <groupId>org.apache.nifi</groupId>
             <artifactId>nifi-toolkit-flowanalyzer</artifactId>
-<<<<<<< HEAD
-            <version>1.9.2-SNAPSHOT</version>
-=======
-            <version>1.9.3-SNAPSHOT</version>
->>>>>>> 4255528a
+            <version>1.9.3-SNAPSHOT</version>
         </dependency>
         <dependency>
             <groupId>org.apache.nifi</groupId>
             <artifactId>nifi-toolkit-cli</artifactId>
-<<<<<<< HEAD
-            <version>1.9.2-SNAPSHOT</version>
-=======
-            <version>1.9.3-SNAPSHOT</version>
->>>>>>> 4255528a
+            <version>1.9.3-SNAPSHOT</version>
         </dependency>
         <dependency>
             <groupId>org.slf4j</groupId>
